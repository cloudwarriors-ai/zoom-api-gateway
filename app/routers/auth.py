#!/usr/bin/env python3

from fastapi import APIRouter, HTTPException, Query
from pydantic import BaseModel, Field, AliasChoices, AliasChoices
from typing import Optional
import logging
import requests
import base64

from app.utils import get_redis_client, SessionManager, ProviderManager

logger = logging.getLogger(__name__)

# Initialize router
router = APIRouter()

# Initialize managers
redis_client = get_redis_client()
sm = SessionManager(redis_client)
pm = ProviderManager(
    redis_host=redis_client.connection_pool.connection_kwargs['host'],
    redis_port=redis_client.connection_pool.connection_kwargs['port'],
    redis_db=redis_client.connection_pool.connection_kwargs['db']
)


# Pydantic models
class ConnectRequest(BaseModel):
    tenant: str = Field(..., min_length=1, max_length=100, description="Tenant identifier", validation_alias=AliasChoices("tenant", "tenant_name"))
    app: str = Field(default="zoom", min_length=1, max_length=100, description="Application identifier")

    class Config:
        json_schema_extra = {
            "example": {
                "tenant_name": "cloudwarriors",
                "app": "zoom"
            }
        }


class ConnectResponseData(BaseModel):
    session_id: str = Field(..., description="UUID of created session")
    tenant: str = Field(..., description="Tenant identifier")
    app: str = Field(..., description="Application identifier")
    expires_in: int = Field(300, description="Session TTL in seconds")

    class Config:
        json_schema_extra = {
            "example": {
                "session_id": "550e8400-e29b-41d4-a716-446655440000",
                "tenant": "cloudwarriors",
                "app": "zoom-gw",
                "expires_in": 300
            }
        }


class ConnectResponse(BaseModel):
    success: bool = Field(True, description="Operation success flag")
    data: ConnectResponseData
    message: str = Field(..., description="Human-readable result message")

    class Config:
        json_schema_extra = {
            "example": {
                "success": True,
                "data": {
                    "session_id": "550e8400-e29b-41d4-a716-446655440000",
                    "tenant": "cloudwarriors",
                    "app": "zoom-gw",
                    "expires_in": 300
                },
                "message": "Zoom session created successfully"
            }
        }


class DisconnectResponse(BaseModel):
    success: bool = Field(..., description="Operation success flag")
    message: str = Field(..., description="Human-readable result message")

    class Config:
        json_schema_extra = {
            "example": {
                "success": True,
                "message": "Session disconnected successfully"
            }
        }


class StatusResponseData(BaseModel):
    authenticated: bool = Field(False, description="Zoom API authentication status")
    tenant: Optional[str] = Field(None, description="Tenant identifier from session")
    app: Optional[str] = Field(None, description="Application identifier from session")
    session_id: Optional[str] = Field(None, description="Session UUID if validated")
    expires_at: Optional[str] = Field(None, description="Session expiry timestamp (ISO 8601)")

    class Config:
        json_schema_extra = {
            "example": {
                "authenticated": True,
                "tenant": "cloudwarriors",
                "app": "zoom-gw",
                "session_id": "550e8400-e29b-41d4-a716-446655440000",
                "expires_at": "2025-10-14T18:20:23Z"
            }
        }


class StatusResponse(BaseModel):
    success: bool = Field(True, description="Operation success flag")
    data: StatusResponseData

    class Config:
        json_schema_extra = {
            "example": {
                "success": True,
                "data": {
                    "authenticated": True,
                    "tenant": "cloudwarriors",
                    "app": "zoom-gw",
                    "expires_at": "2025-10-14T18:20:23Z"
                }
            }
        }


# Auth endpoints

def generate_zoom_oauth_token(client_id: str, client_secret: str, account_id: str) -> dict:
    """Generate Zoom OAuth token using Server-to-Server OAuth."""
    token_url = "https://zoom.us/oauth/token"
    
    credentials = f"{client_id}:{client_secret}"
    auth_header = base64.b64encode(credentials.encode()).decode()
    
    headers = {
        "Authorization": f"Basic {auth_header}",
        "Content-Type": "application/x-www-form-urlencoded"
    }
    
    data = {
        "grant_type": "account_credentials",
        "account_id": account_id
    }
    
    try:
        response = requests.post(token_url, headers=headers, data=data, timeout=10)
        response.raise_for_status()
        return response.json()
    except Exception as e:
        logger.error(f"Failed to generate Zoom OAuth token: {e}")
        raise HTTPException(status_code=500, detail=f"Failed to generate Zoom OAuth token: {str(e)}")

@router.post("/connect",
    response_model=ConnectResponse,
    status_code=200,
    responses={
        200: {"description": "Session created successfully"},
        400: {"description": "Invalid request body"},
        404: {"description": "System credentials or provider tokens not found"},
        500: {"description": "Internal server error"}
    },
    tags=["Authentication"]
)
async def auth_connect(body: ConnectRequest):
    """
    Issue a session for tenant/app using pre-seeded credentials in Redis.

    Creates a new session with 5-minute TTL bundling system credentials
    and provider tokens for use by the Django API Gateway.
    Supports both 'tenant' and 'tenant_name' for backward compatibility.
    """
    try:
        # Use provider credentials directly (like Teams/RingCentral gateways)
        provider_data = pm.get_provider(body.tenant, 'zoom')
        if not provider_data:
            logger.warning(f"Provider 'zoom' not found for tenant={body.tenant}")
            raise HTTPException(
                status_code=404,
                detail=f"Provider 'zoom' not found for tenant={body.tenant}"
            )

        # Generate Zoom OAuth token
        client_id = provider_data.get('client_id') or provider_data.get('api_key')
        client_secret = provider_data.get('client_secret') or provider_data.get('api_secret')
        account_id = provider_data.get('account_id', '')
        
        if not all([client_id, client_secret, account_id]):
            raise HTTPException(
                status_code=400,
                detail="Missing required Zoom credentials: client_id, client_secret, account_id"
            )
        
        # Generate OAuth access token
        token_response = generate_zoom_oauth_token(client_id, client_secret, account_id)
        
        provider_tokens = {
<<<<<<< HEAD
            'access_token': token_response.get('access_token'),
            'token_type': token_response.get('token_type', 'Bearer'),
            'expires_in': token_response.get('expires_in', 3600),
            'account_id': account_id,
            'api_base_url': provider_data.get('api_base_url', 'https://api.zoom.us/v2')
=======
            'api_key': provider_data.get('api_key'),
            'api_secret': provider_data.get('api_secret'),
            'account_id': provider_data.get('account_id', ''),
            'api_base_url': provider_data.get('api_base_url', 'https://api.zoom.us/v2'),
            'client_id': provider_data.get('client_id'),
            'client_secret': provider_data.get('client_secret'),
>>>>>>> bf0c8456
        }

        session_data = sm.create_session(
            tenant=body.tenant,
            app=body.app,
            system_creds={},  # Empty since we use provider credentials directly
            provider_tokens=provider_tokens
        )

        logger.info(f"Session created: {session_data['session_id']} for tenant={body.tenant} app={body.app}")

        return ConnectResponse(
            success=True,
            data=ConnectResponseData(
                session_id=session_data['session_id'],
                tenant=body.tenant,
                app=body.app,
                expires_in=300
            ),
            message="Zoom session created successfully"
        )
    except HTTPException:
        raise
    except Exception as e:
        logger.error(f"Session creation error: {e}")
        raise HTTPException(status_code=500, detail=str(e))


@router.post("/disconnect",
    response_model=DisconnectResponse,
    status_code=200,
    responses={
        200: {"description": "Session disconnected successfully"},
        400: {"description": "Missing session_id parameter"},
        404: {"description": "Session not found or already expired"},
        500: {"description": "Internal server error"}
    },
    tags=["Authentication"]
)
async def auth_disconnect(session_id: str = Query(..., description="Session UUID to disconnect")):
    """
    Revoke a session by removing it from Redis.

    Once disconnected, the session_id becomes invalid and cannot be used
    for authenticated requests. This is idempotent - calling multiple times
    with the same session_id will return 404 after the first call.
    """
    try:
        deleted = sm.delete_session(session_id)

        if deleted:
            logger.info(f"Session disconnected: {session_id}")
            return DisconnectResponse(
                success=True,
                message="Session disconnected successfully"
            )
        else:
            logger.warning(f"Session not found: {session_id}")
            raise HTTPException(
                status_code=404,
                detail=f"Session not found: {session_id}"
            )
    except HTTPException:
        raise
    except Exception as e:
        logger.error(f"Session disconnect error: {e}")
        raise HTTPException(status_code=500, detail=str(e))


@router.get("/status",
    response_model=StatusResponse,
    status_code=200,
    responses={
        200: {"description": "Authentication status retrieved"},
        401: {"description": "Invalid or expired session"},
        500: {"description": "Internal server error"}
    },
    tags=["Authentication"]
)
async def auth_status(
    session_id: Optional[str] = Query(None, description="Optional session UUID to validate"),
    tenant_id: Optional[str] = Query(None, description="Optional tenant ID for provider status")
):
    """
    Get authentication status for Zoom provider and optionally validate a session.

    Without session_id: Returns boolean flag for Zoom authentication state.
    With session_id: Validates session and returns augmented data with tenant/app/expiry.
    """
    try:
        if session_id:
            session_data = sm.get_session(session_id)

            if not session_data:
                logger.warning(f"Invalid session: {session_id}")
                raise HTTPException(
                    status_code=401,
                    detail=f"Invalid or expired session: {session_id}"
                )

            tenant = session_data.get('tenant')
            app = session_data.get('app')
            expires_at = session_data.get('expires_at')

            provider_tokens = session_data.get('provider_tokens', {})
            has_api_key = bool(provider_tokens.get('api_key'))

            logger.info(f"Session validated: {session_id} tenant={tenant} app={app}")

            return StatusResponse(
                success=True,
                data=StatusResponseData(
                    authenticated=has_api_key,
                    tenant=body.tenant,
                    app=app,
                    session_id=session_id,
                    expires_at=expires_at
                )
            )

        elif tenant_id:
            try:
                provider_data = pm.get_provider(tenant_id, 'zoom')
                has_api_key = bool(provider_data and provider_data.get('api_key'))
            except:
                has_api_key = False

            return StatusResponse(
                success=True,
                data=StatusResponseData(
                    authenticated=has_api_key,
                    tenant=tenant_id
                )
            )

        else:
            return StatusResponse(
                success=True,
                data=StatusResponseData(
                    authenticated=False
                )
            )
    except HTTPException:
        raise
    except Exception as e:
        logger.error(f"Status check error: {e}")
        raise HTTPException(status_code=500, detail=str(e))<|MERGE_RESOLUTION|>--- conflicted
+++ resolved
@@ -196,20 +196,12 @@
         token_response = generate_zoom_oauth_token(client_id, client_secret, account_id)
         
         provider_tokens = {
-<<<<<<< HEAD
-            'access_token': token_response.get('access_token'),
-            'token_type': token_response.get('token_type', 'Bearer'),
-            'expires_in': token_response.get('expires_in', 3600),
-            'account_id': account_id,
-            'api_base_url': provider_data.get('api_base_url', 'https://api.zoom.us/v2')
-=======
             'api_key': provider_data.get('api_key'),
             'api_secret': provider_data.get('api_secret'),
             'account_id': provider_data.get('account_id', ''),
             'api_base_url': provider_data.get('api_base_url', 'https://api.zoom.us/v2'),
             'client_id': provider_data.get('client_id'),
             'client_secret': provider_data.get('client_secret'),
->>>>>>> bf0c8456
         }
 
         session_data = sm.create_session(
